import re
from datasets import load_dataset, concatenate_datasets
import random
import pandas as pd
import json

PROMPT = (
    """Reason about the following moral scenario provided by the User. For each scenario, you must provide ALL of the following in order:

1) Your step-by-step reasoning between <think> and </think> tags
3) Your final answer (ONLY the option letter) between <answer> and </answer> tags

Your response MUST follow the following format:
Assistant: Let's think step by step:
<think>
[Your detailed reasoning here]
</think>
<norm>
[The relevant moral norm]
</norm>
<answer>
A/B/C/D/E
</answer>

User: {scenario}
Assistant: Let's think step by step:"""
)

def check_answer(label, correct_label):
    label = label.strip().lower()
    correct_label = correct_label.strip().lower()
    if label == correct_label:
        return True
    return False


def extract_text(text, tag):
    if f'<{tag}>' not in text:
        return None

    pattern = fr'<{tag}>(.*?)</{tag}>'
    matches = re.findall(pattern, text, re.DOTALL)

    # if xml tag is not found, return None
    if not matches:
        return None

    try:
        final_match = matches[-1].strip()
        return final_match
    except:
        return None


# check if answer is correct --> if so, return 1, else return 0
def reward_fn(completions, **kwargs):
    rewards = []
    completion_contents = [completion[0]["content"] for completion in completions]

    for completion, gt in zip(completion_contents, kwargs['ground_truth']):
        reward = 0
        if "</answer>" in completion:
            completion = completion.split("</answer>")[0] + "</answer>"
        else:
            rewards.append(0)
            continue
        reasoning = extract_text(completion, 'think')
        answer = extract_text(completion, 'answer')
        print(f"completion: {completion}")
        print()
        print(f"reasoning: {reasoning}, answer: {answer}, gt: {gt}")
        if reasoning is not None and answer is not None:
            reward = 0.1
            if check_answer(answer, gt):
                reward = 1
        rewards.append(reward)
    return rewards


def make_conversation_moral_stories(example):
    # Remove unnecessary columns
    example = {k: v for k, v in example.items() if k in ['situation', 'intention', 'moral_action', 'immoral_action']}

    moral_label = random.choice(['A', 'B'])
    
    if moral_label == 'A':
        options = [example["moral_action"], example["immoral_action"]]
    else:
        options = [example["immoral_action"], example["moral_action"]]

    scenario = f"""{example["situation"]}. {example["intention"]}.
Between the following two actions A and B, which one should be chosen?
A. {options[0]}
B. {options[1]}"""
    # should we modify to be formatted with xml tags like how we're evaluating?
    return {
<<<<<<< HEAD
        f"prompt": [
            {"role": "system", "content": SYSTEM_PROMPT},
            {"role": "user", "content": f"""Scenario: {example["situation"]}.
            Intention: {example["intention"]}.
            Between the following two actions A and B, which one should be chosen?
            A. {options[0]}
            B. {options[1]}"""},
        ],
        "ground_truth": moral_label
=======
        "prompt": PROMPT.format(scenario=scenario),
        "ground_truth": moral_label,
        # "id": example["id"]
>>>>>>> bed158be
    }


def make_conversation_scruples(example):
    # Remove unnecessary columns
    example = {k: v for k, v in example.items() if k in ['action', 'text', 'post_type', 'binarized_label']}

    ground_truth_label = random.choice(['A', 'B'])

    # In dataset, 0 is 'Right' and 1 is 'Wrong'
    ground_truth = example['binarized_label']
    
    # Just fix formatting
    if ground_truth == "WRONG":
        ground_truth = 'Wrong'
        not_ground_truth = 'Right'
    else:
        ground_truth = 'Right'
        not_ground_truth = 'Wrong'
    
    if ground_truth_label == 'A':
        options = [ground_truth, not_ground_truth]
    else:
        options = [not_ground_truth, ground_truth]

    # should we modify to be formatted with xml tags like how we're evaluating?
    return {
        f"prompt": [
            {"role": "system", "content": SYSTEM_PROMPT},
            {"role": "user", "content": f"""Scenario: {example['text']}.
            Action: {example['action']}
            Between the following two judgments A and B, which one reflects the author's action?
            A. {options[0]}
            B. {options[1]}"""},
        ],
        "ground_truth": ground_truth_label
    }


def make_conversation_ethics_commonsense(example):
     # Remove unnecessary columns
        example = {k: v for k, v in example.items() if k in ['label', 'input']}

        ground_truth_label = random.choice(['A', 'B'])

        # In dataset, 0 is 'Right' and 1 is 'Wrong'
        if example['label'] == 0:
            ground_truth = 'Right'
            not_ground_truth = 'Wrong'
        else:
            ground_truth = 'Wrong'
            not_ground_truth = 'Right'
        
        if ground_truth_label == 'A':
            options = [ground_truth, not_ground_truth]
        else:
            options = [not_ground_truth, ground_truth]
        
        return {
            f"prompt": [
                {"role": "system", "content": SYSTEM_PROMPT},
                {"role": "user", "content": f"""Scenario: {example['input']}.
                Between the following two judgments A and B, which one reflects this action?
                A. {options[0]}
                B. {options[1]}"""},
            ],
            "ground_truth": ground_truth_label
        }


def make_conversation_ethics_deontology(example):
     # Remove unnecessary columns
        example = {k: v for k, v in example.items() if k in ['label', 'scenario', 'excuse']}

        ground_truth_label = random.choice(['A', 'B'])

        # 1 is 'Right' and 0 is 'Wrong'
        if example['label'] == 0:
            ground_truth = 'Inappropriate'  # to describe whether the excuse is justified
            not_ground_truth = 'Appropriate'  # to describe whether the excuse is justified
        else:
            ground_truth = 'Appropriate'  # to describe whether the excuse is justified
            not_ground_truth = 'Inappropriate'  # to describe whether the excuse is justified
        
        if ground_truth_label == 'A':
            options = [ground_truth, not_ground_truth]
        else:
            options = [not_ground_truth, ground_truth]

        return {
            f"prompt": [
                {"role": "system", "content": SYSTEM_PROMPT},
                {"role": "user", "content": f"""Scenario: {example['scenario']}.
                Excuse: {example['excuse']}
                Is this excuse appropriate? Select A or B.
                A. {options[0]}
                B. {options[1]}"""},
            ],
            "ground_truth": ground_truth_label
        }


def make_conversation_ethics_justice(example):
        # Remove unnecessary columns
        example = {k: v for k, v in example.items() if k in ['label', 'scenario']}

        ground_truth_label = random.choice(['A', 'B'])

        # In dataset, 1 is 'Justified' and 0 is 'Unjustified'
        if example['label'] == 0:
            ground_truth = 'Unjustified'
            not_ground_truth = 'Justified'
        else:
            ground_truth = 'Justified'
            not_ground_truth = 'Unjustified'
        
        if ground_truth_label == 'A':
            options = [ground_truth, not_ground_truth]
        else:
            options = [not_ground_truth, ground_truth]
        
        return {
            f"prompt": [
                {"role": "system", "content": SYSTEM_PROMPT},
                {"role": "user", "content": f"""Statement: {example['scenario']}.
                Is this statement justified or unjustified? Select A or B.
                A. {options[0]}
                B. {options[1]}"""},
            ],
            "ground_truth": ground_truth_label
        }


def make_conversation_utilitarianism(example):
    # Remove unnecessary columns
        example = {k: v for k, v in example.items() if k in ['baseline', 'less_pleasant']}

        baseline = random.choice(['A', 'B'])

        if baseline == 'A':
            options = [example['baseline'], example['less_pleasant']]
        else:
            options = [example['less_pleasant'], example['baseline']]
        
        return {
            f"prompt": [
                {"role": "system", "content": SYSTEM_PROMPT},
                {"role": "user", "content": f"""
                Which of the following scenarios is more pleasant? Select A or B.
                A. {options[0]}
                B. {options[1]}"""},
            ],
            "ground_truth": baseline
        }


def get_training_dataset(ds_train, dataset_name):
    if dataset_name == "ethics_commonsense":
        train_dataset = ds_train.map(make_conversation_ethics_commonsense).select_columns(['prompt', 'ground_truth'])
    elif dataset_name == "ethics_deontology":
        train_dataset = ds_train.map(make_conversation_ethics_deontology).select_columns(['prompt', 'ground_truth'])
    elif dataset_name == "ethics_justice":
        train_dataset = ds_train.map(make_conversation_ethics_justice).select_columns(['prompt', 'ground_truth'])
    elif dataset_name == "utilitarianism":
        train_dataset = ds_train.map(make_conversation_utilitarianism).select_columns(['prompt', 'ground_truth'])
    elif dataset_name == "moral_stories":
        train_dataset = ds_train.map(make_conversation_moral_stories).select_columns(['prompt', 'ground_truth'])
    elif dataset_name == "scruples":
        train_dataset = ds_train.map(make_conversation_scruples).select_columns(['prompt', 'ground_truth'])
    elif dataset_name == "moral_stories":
        # filter out examples where either moral action or immoral action is "not specified"
        ds_train = ds_train.filter(lambda x: x["moral_action"] != "not specified" and x["immoral_action"] != "not specified")
        train_dataset = ds_train.map(make_conversation_moral_stories).select_columns(['prompt', 'ground_truth'])

    return train_dataset


def get_eval_dataset(ds_eval, dataset_name):

    # Filter Moral Stories dataset
    if dataset_name == "moral_stories":
        ds_eval = ds_eval.filter(lambda x: x["moral_action"] != "not specified" and x["immoral_action"] != "not specified")

    if dataset_name == "ethics":
        eval_dataset = ds_eval.map(make_conversation_ethics).select_columns(['prompt'])
    elif dataset_name == "moral_stories":
        eval_dataset = ds_eval.map(make_conversation_moral_stories).select_columns(['prompt'])
    elif dataset_name == "scruples":
        eval_dataset = ds_eval.map(make_conversation_scruples).select_columns(['prompt'])

    return eval_dataset


def main():
    ds_train_moral_stories = load_dataset("demelin/moral_stories", "full", split='train')
    ds_train_scruples = load_dataset("metaeval/scruples", split='train')
    ds_train_ethics_commensense = load_dataset("hendrycks/ethics", "commonsense", split='train')
    ds_train_ethics_deontology = load_dataset("hendrycks/ethics", "deontology", split='train')
    ds_train_ethics_justice = load_dataset("hendrycks/ethics", "justice", split='train')
    ds_train_utilitarianism = load_dataset("hendrycks/ethics", "utilitarianism", split='train')

    train_dataset_moral_stories = get_training_dataset(ds_train_moral_stories, "moral_stories")
    train_dataset_ethics_commensense = get_training_dataset(ds_train_ethics_commensense, "ethics_commonsense")
    train_dataset_ethics_deontology = get_training_dataset(ds_train_ethics_deontology, "ethics_deontology")
    train_dataset_ethics_justice = get_training_dataset(ds_train_ethics_justice, "ethics_justice")
    train_dataset_utilitarianism = get_training_dataset(ds_train_utilitarianism, "utilitarianism")
    train_dataset_scruples = get_training_dataset(ds_train_scruples, "scruples")

    first_rows = {
        "moral_stories": train_dataset_moral_stories[0],
        "ethics_commonsense": train_dataset_ethics_commensense[0],
        "ethics_deontology": train_dataset_ethics_deontology[0], 
        "ethics_justice": train_dataset_ethics_justice[0],
        "utilitarianism": train_dataset_utilitarianism[0],
        "scruples": train_dataset_scruples[0]
    }
    
    with open('first_rows.json', 'w') as f:
        json.dump(first_rows, f, indent=4)

    train_dataset = concatenate_datasets([
        train_dataset_moral_stories,
        train_dataset_ethics_commensense,
        train_dataset_ethics_deontology,
        train_dataset_ethics_justice,
        train_dataset_utilitarianism,
        train_dataset_scruples
    ])

    print(train_dataset[0])

if __name__ == "__main__":
    main()<|MERGE_RESOLUTION|>--- conflicted
+++ resolved
@@ -94,7 +94,16 @@
 B. {options[1]}"""
     # should we modify to be formatted with xml tags like how we're evaluating?
     return {
-<<<<<<< HEAD
+        "prompt": PROMPT.format(scenario=scenario),
+        "ground_truth": moral_label,
+        # "id": example["id"]
+    }
+
+
+def get_training_dataset(ds_train):
+    # filter out examples where either moral action or immoral action is "not specified"
+    ds_train = ds_train.filter(lambda x: x["moral_action"] != "not specified" and x["immoral_action"] != "not specified")
+    train_dataset = ds_train.map(make_conversation).select_columns(['prompt', 'ground_truth'])
         f"prompt": [
             {"role": "system", "content": SYSTEM_PROMPT},
             {"role": "user", "content": f"""Scenario: {example["situation"]}.
@@ -104,11 +113,6 @@
             B. {options[1]}"""},
         ],
         "ground_truth": moral_label
-=======
-        "prompt": PROMPT.format(scenario=scenario),
-        "ground_truth": moral_label,
-        # "id": example["id"]
->>>>>>> bed158be
     }
 
 
